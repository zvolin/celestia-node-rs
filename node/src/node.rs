//! Node that connects to Celestia's P2P network.
//!
//! Upon creation, `Node` will try to connect to Celestia's P2P network
//! and then proceed with synchronization and data sampling of the blocks.

use std::ops::RangeBounds;
use std::sync::Arc;

use blockstore::Blockstore;
use celestia_types::hash::Hash;
use celestia_types::nmt::Namespace;
use celestia_types::row::Row;
use celestia_types::row_namespace_data::RowNamespaceData;
use celestia_types::sample::Sample;
use celestia_types::ExtendedHeader;
use libp2p::identity::Keypair;
use libp2p::swarm::NetworkInfo;
use libp2p::{Multiaddr, PeerId};
use tokio::sync::watch;
use tokio_util::sync::CancellationToken;
use tracing::warn;

use crate::daser::{Daser, DaserArgs};
use crate::events::{EventChannel, EventSubscriber, NodeEvent};
use crate::executor::{spawn_cancellable, JoinHandle};
use crate::p2p::{P2p, P2pArgs};
use crate::pruner::{Pruner, PrunerArgs, DEFAULT_PRUNING_INTERVAL};
use crate::store::{SamplingMetadata, Store, StoreError};
use crate::syncer::{Syncer, SyncerArgs};

pub use crate::daser::DaserError;
pub use crate::p2p::{HeaderExError, P2pError};
pub use crate::peer_tracker::PeerTrackerInfo;
pub use crate::syncer::{SyncerError, SyncingInfo};

/// Alias of [`Result`] with [`NodeError`] error type
///
/// [`Result`]: std::result::Result
pub type Result<T, E = NodeError> = std::result::Result<T, E>;

/// Representation of all the errors that can occur when interacting with the [`Node`].
#[derive(Debug, thiserror::Error)]
pub enum NodeError {
    /// An error propagated from the `P2p` component.
    #[error("P2p: {0}")]
    P2p(#[from] P2pError),

    /// An error propagated from the `Syncer` component.
    #[error("Syncer: {0}")]
    Syncer(#[from] SyncerError),

    /// An error propagated from the [`Store`] component.
    #[error("Store: {0}")]
    Store(#[from] StoreError),

    /// An error propagated from the `Daser` component.
    #[error("Daser: {0}")]
    Daser(#[from] DaserError),
}

/// Node conifguration.
pub struct NodeConfig<B, S>
where
    B: Blockstore,
    S: Store,
{
    /// An id of the network to connect to.
    pub network_id: String,
    /// The keypair to be used as [`Node`]s identity.
    pub p2p_local_keypair: Keypair,
    /// List of bootstrap nodes to connect to and trust.
    pub p2p_bootnodes: Vec<Multiaddr>,
    /// List of the addresses where [`Node`] will listen for incoming connections.
    pub p2p_listen_on: Vec<Multiaddr>,
    /// Maximum number of headers in batch while syncing.
    pub sync_batch_size: u64,
    /// The blockstore for bitswap.
    pub blockstore: B,
    /// The store for headers.
    pub store: S,
}

/// Celestia node.
pub struct Node<B, S>
where
    B: Blockstore + 'static,
    S: Store + 'static,
{
    event_channel: EventChannel,
    p2p: Option<Arc<P2p>>,
    blockstore: Option<Arc<B>>,
    store: Option<Arc<S>>,
    syncer: Option<Arc<Syncer<S>>>,
    daser: Option<Arc<Daser>>,
    pruner: Option<Arc<Pruner>>,
    tasks_cancellation_token: CancellationToken,
    network_compromised_task: JoinHandle,
}

impl<B, S> Node<B, S>
where
    B: Blockstore,
    S: Store,
{
    /// Creates and starts a new celestia node with a given config.
    pub async fn new(config: NodeConfig<B, S>) -> Result<Self> {
        let (node, _) = Node::new_subscribed(config).await?;
        Ok(node)
    }

    /// Creates and starts a new celestia node with a given config.
    ///
    /// Returns `Node` alogn with `EventSubscriber`. Use this to avoid missing any
    /// events that will be generated on the construction of the node.
    pub async fn new_subscribed(config: NodeConfig<B, S>) -> Result<(Self, EventSubscriber)> {
        let event_channel = EventChannel::new();
        let event_sub = event_channel.subscribe();
        let store = Arc::new(config.store);
        let blockstore = Arc::new(config.blockstore);

        let p2p = Arc::new(
            P2p::start(P2pArgs {
                network_id: config.network_id,
                local_keypair: config.p2p_local_keypair,
                bootnodes: config.p2p_bootnodes,
                listen_on: config.p2p_listen_on,
                blockstore: blockstore.clone(),
                store: store.clone(),
                event_pub: event_channel.publisher(),
            })
            .await?,
        );

        let syncer = Arc::new(Syncer::start(SyncerArgs {
            store: store.clone(),
            p2p: p2p.clone(),
            event_pub: event_channel.publisher(),
            batch_size: config.sync_batch_size,
        })?);

        let daser = Arc::new(Daser::start(DaserArgs {
            p2p: p2p.clone(),
            store: store.clone(),
            event_pub: event_channel.publisher(),
        })?);

        let pruner = Arc::new(Pruner::start(PrunerArgs {
            store: store.clone(),
            blockstore: blockstore.clone(),
            event_pub: event_channel.publisher(),
            pruning_interval: DEFAULT_PRUNING_INTERVAL,
        }));

        let tasks_cancellation_token = CancellationToken::new();

        // spawn the task that will stop the services when the fraud is detected
        let network_compromised_task = spawn_cancellable(tasks_cancellation_token.child_token(), {
            let network_compromised_token = p2p.get_network_compromised_token().await?;
            let syncer = syncer.clone();
            let daser = daser.clone();
            let pruner = pruner.clone();
            let event_pub = event_channel.publisher();

            async move {
                network_compromised_token.triggered().await;

                // Network compromised! Stop workers.
                syncer.stop();
                daser.stop();
                pruner.stop();

                event_pub.send(NodeEvent::NetworkCompromised);
                // This is a very important message and we want to log it even
                // if user consumes our events.
                warn!("{}", NodeEvent::NetworkCompromised);
            }
        });

        let node = Node {
            event_channel,
            p2p: Some(p2p),
            blockstore: Some(blockstore),
            store: Some(store),
            syncer: Some(syncer),
            daser: Some(daser),
            pruner: Some(pruner),
            tasks_cancellation_token,
            network_compromised_task,
        };

        Ok((node, event_sub))
    }

    /// Stop the node.
    pub async fn stop(mut self) {
        {
            let daser = self.daser.take().expect("Daser not initialized");
            let syncer = self.syncer.take().expect("Syncer not initialized");
            let pruner = self.pruner.take().expect("Pruner not initialized");
            let p2p = self.p2p.take().expect("P2p not initialized");

            // Cancel Node's tasks
            self.tasks_cancellation_token.cancel();
            self.network_compromised_task.join().await;

            // Stop all components that use P2p.
            daser.stop();
            syncer.stop();
            pruner.stop();

            daser.join().await;
            syncer.join().await;
            pruner.join().await;

            // Now stop P2p component.
            p2p.stop();
            p2p.join().await;
        }

        // Everything that was holding Blockstore is now dropped, so we can close it.
        let blockstore = self.blockstore.take().expect("Blockstore not initialized");
        let blockstore = Arc::into_inner(blockstore).expect("Not all Arc<Blockstore> were dropped");
        if let Err(e) = blockstore.close().await {
            warn!("Blockstore failed to close: {e}");
        }

        // Everything that was holding Store is now dropped, so we can close it.
        let store = self.store.take().expect("Store not initialized");
        let store = Arc::into_inner(store).expect("Not all Arc<Store> were dropped");
        if let Err(e) = store.close().await {
            warn!("Store failed to close: {e}");
        }
    }

    fn syncer(&self) -> &Syncer<S> {
        self.syncer.as_ref().expect("Syncer not initialized")
    }

    fn p2p(&self) -> &P2p {
        self.p2p.as_ref().expect("P2p not initialized")
    }

    fn store(&self) -> &S {
        self.store.as_ref().expect("Store not initialized")
    }

    /// Returns a new `EventSubscriber`.
    pub fn event_subscriber(&self) -> EventSubscriber {
        self.event_channel.subscribe()
    }

    /// Get node's local peer ID.
    pub fn local_peer_id(&self) -> &PeerId {
        self.p2p().local_peer_id()
    }

    /// Get current [`PeerTrackerInfo`].
    pub fn peer_tracker_info(&self) -> PeerTrackerInfo {
        self.p2p().peer_tracker_info().clone()
    }

    /// Get [`PeerTrackerInfo`] watcher.
    pub fn peer_tracker_info_watcher(&self) -> watch::Receiver<PeerTrackerInfo> {
        self.p2p().peer_tracker_info_watcher()
    }

    /// Wait until the node is connected to at least 1 peer.
    pub async fn wait_connected(&self) -> Result<()> {
        Ok(self.p2p().wait_connected().await?)
    }

    /// Wait until the node is connected to at least 1 trusted peer.
    pub async fn wait_connected_trusted(&self) -> Result<()> {
        Ok(self.p2p().wait_connected_trusted().await?)
    }

    /// Get current network info.
    pub async fn network_info(&self) -> Result<NetworkInfo> {
        Ok(self.p2p().network_info().await?)
    }

    /// Get all the multiaddresses on which the node listens.
    pub async fn listeners(&self) -> Result<Vec<Multiaddr>> {
        Ok(self.p2p().listeners().await?)
    }

    /// Get all the peers that node is connected to.
    pub async fn connected_peers(&self) -> Result<Vec<PeerId>> {
        Ok(self.p2p().connected_peers().await?)
    }

    /// Trust or untrust the peer with a given ID.
    pub async fn set_peer_trust(&self, peer_id: PeerId, is_trusted: bool) -> Result<()> {
        Ok(self.p2p().set_peer_trust(peer_id, is_trusted).await?)
    }

    /// Request the head header from the network.
    pub async fn request_head_header(&self) -> Result<ExtendedHeader> {
        Ok(self.p2p().get_head_header().await?)
    }

    /// Request a header for the block with a given hash from the network.
    pub async fn request_header_by_hash(&self, hash: &Hash) -> Result<ExtendedHeader> {
        Ok(self.p2p().get_header(*hash).await?)
    }

    /// Request a header for the block with a given height from the network.
    pub async fn request_header_by_height(&self, hash: u64) -> Result<ExtendedHeader> {
        Ok(self.p2p().get_header_by_height(hash).await?)
    }

    /// Request headers in range (from, from + amount] from the network.
    ///
    /// The headers will be verified with the `from` header.
    pub async fn request_verified_headers(
        &self,
        from: &ExtendedHeader,
        amount: u64,
    ) -> Result<Vec<ExtendedHeader>> {
        Ok(self.p2p().get_verified_headers_range(from, amount).await?)
    }

    /// Request a verified [`Row`] from the network.
    ///
    /// # Errors
    ///
    /// On failure to receive a verified [`Row`] within a certain time, the
    /// `NodeError::P2p(P2pError::BitswapQueryTimeout)` error will be returned.
    pub async fn request_row(&self, row_index: u16, block_height: u64) -> Result<Row> {
        Ok(self.p2p().get_row(row_index, block_height).await?)
    }

    /// Request a verified [`Sample`] from the network.
    ///
    /// # Errors
    ///
    /// On failure to receive a verified [`Sample`] within a certain time, the
    /// `NodeError::P2p(P2pError::BitswapQueryTimeout)` error will be returned.
    pub async fn request_sample(
        &self,
        row_index: u16,
        column_index: u16,
        block_height: u64,
    ) -> Result<Sample> {
        Ok(self
            .p2p()
            .get_sample(row_index, column_index, block_height)
            .await?)
    }

    /// Request a verified [`RowNamespaceData`] from the network.
    ///
    /// # Errors
    ///
    /// On failure to receive a verified [`RowNamespaceData`] within a certain time, the
    /// `NodeError::P2p(P2pError::BitswapQueryTimeout)` error will be returned.
    pub async fn request_row_namespace_data(
        &self,
        namespace: Namespace,
        row_index: u16,
        block_height: u64,
    ) -> Result<RowNamespaceData> {
        Ok(self
<<<<<<< HEAD
            .p2p
            .get_row_namespace_data(namespace, row_index, block_height)
=======
            .p2p()
            .get_namespaced_data(namespace, row_index, block_height)
>>>>>>> f6c703a5
            .await?)
    }

    /// Get current header syncing info.
    pub async fn syncer_info(&self) -> Result<SyncingInfo> {
        Ok(self.syncer().info().await?)
    }

    /// Get the latest header announced in the network.
    pub async fn get_network_head_header(&self) -> Result<Option<ExtendedHeader>> {
        Ok(self.p2p().get_network_head().await?)
    }

    /// Get the latest locally synced header.
    pub async fn get_local_head_header(&self) -> Result<ExtendedHeader> {
        Ok(self.store().get_head().await?)
    }

    /// Get a synced header for the block with a given hash.
    pub async fn get_header_by_hash(&self, hash: &Hash) -> Result<ExtendedHeader> {
        Ok(self.store().get_by_hash(hash).await?)
    }

    /// Get a synced header for the block with a given height.
    pub async fn get_header_by_height(&self, height: u64) -> Result<ExtendedHeader> {
        Ok(self.store().get_by_height(height).await?)
    }

    /// Get synced headers from the given heights range.
    ///
    /// If start of the range is unbounded, the first returned header will be of height 1.
    /// If end of the range is unbounded, the last returned header will be the last header in the
    /// store.
    ///
    /// # Errors
    ///
    /// If range contains a height of a header that is not found in the store or [`RangeBounds`]
    /// cannot be converted to a valid range.
    pub async fn get_headers<R>(&self, range: R) -> Result<Vec<ExtendedHeader>>
    where
        R: RangeBounds<u64> + Send,
    {
        Ok(self.store().get_range(range).await?)
    }

    /// Get data sampling metadata of an already sampled height.
    ///
    /// Returns `Ok(None)` if metadata for the given height does not exists.
    pub async fn get_sampling_metadata(&self, height: u64) -> Result<Option<SamplingMetadata>> {
        match self.store().get_sampling_metadata(height).await {
            Ok(val) => Ok(val),
            Err(StoreError::NotFound) => Ok(None),
            Err(e) => Err(e.into()),
        }
    }
}

impl<B, S> Drop for Node<B, S>
where
    B: Blockstore,
    S: Store,
{
    fn drop(&mut self) {
        // Stop everything, but don't join them.
        self.tasks_cancellation_token.cancel();

        if let Some(daser) = self.daser.take() {
            daser.stop();
        }

        if let Some(syncer) = self.syncer.take() {
            syncer.stop();
        }

        if let Some(pruner) = self.pruner.take() {
            pruner.stop();
        }

        if let Some(p2p) = self.p2p.take() {
            p2p.stop();
        }
    }
}<|MERGE_RESOLUTION|>--- conflicted
+++ resolved
@@ -361,13 +361,8 @@
         block_height: u64,
     ) -> Result<RowNamespaceData> {
         Ok(self
-<<<<<<< HEAD
-            .p2p
+            .p2p()
             .get_row_namespace_data(namespace, row_index, block_height)
-=======
-            .p2p()
-            .get_namespaced_data(namespace, row_index, block_height)
->>>>>>> f6c703a5
             .await?)
     }
 
