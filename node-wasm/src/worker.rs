use std::fmt::Debug;
use std::time::Duration;

use blockstore::EitherBlockstore;
use celestia_types::nmt::Namespace;
use celestia_types::Blob;
<<<<<<< HEAD
use js_sys::Array;
=======
>>>>>>> b409f589
use libp2p::{Multiaddr, PeerId};
use serde::{Deserialize, Serialize};
use serde_wasm_bindgen::to_value;
use thiserror::Error;
use tokio::sync::mpsc;
use tracing::{error, info, warn};
use wasm_bindgen::prelude::*;
use wasm_bindgen_futures::spawn_local;
use web_sys::BroadcastChannel;

use celestia_types::ExtendedHeader;
use lumina_node::blockstore::{InMemoryBlockstore, IndexedDbBlockstore};
use lumina_node::events::{EventSubscriber, NodeEventInfo};
use lumina_node::node::{Node, SyncingInfo};
use lumina_node::store::{EitherStore, InMemoryStore, IndexedDbStore, SamplingMetadata};

use crate::client::WasmNodeConfig;
use crate::commands::{NodeCommand, SingleHeaderQuery, WorkerResponse};
use crate::error::{Context, Error, Result};
use crate::ports::{ClientMessage, WorkerServer};
use crate::utils::random_id;
use crate::wrapper::libp2p::NetworkInfoSnapshot;

pub(crate) type WasmBlockstore = EitherBlockstore<InMemoryBlockstore, IndexedDbBlockstore>;
pub(crate) type WasmStore = EitherStore<InMemoryStore, IndexedDbStore>;

#[derive(Debug, Serialize, Deserialize, Error)]
pub enum WorkerError {
    /// Worker is initialised, but the node has not been started yet. Use [`NodeDriver::start`].
    #[error("node hasn't been started yet")]
    NodeNotRunning,
    /// Communication with worker has been broken and we're unable to send or receive messages from it.
    /// Try creating new [`NodeDriver`] instance.
    #[error("error trying to communicate with worker")]
    WorkerCommunicationError(Error),
    /// Worker received unrecognised command
    #[error("invalid command received")]
    InvalidCommandReceived,
    /// Worker encountered error coming from lumina-node
    #[error("Worker encountered an error: {0:?}")]
    NodeError(Error),
}

/// `NodeWorker` is responsible for receiving commands from connected [`NodeClient`]s, executing
/// them and sending a response back, as well as accepting new `NodeClient` connections.
///
/// [`NodeClient`]: crate::client::NodeClient
#[wasm_bindgen]
pub struct NodeWorker {
    event_channel_name: String,
    node: Option<NodeWorkerInstance>,
    request_server: WorkerServer,
    _control_channel: mpsc::UnboundedSender<ClientMessage>,
}

struct NodeWorkerInstance {
    node: Node<WasmBlockstore, WasmStore>,
    events_channel_name: String,
}

#[wasm_bindgen]
impl NodeWorker {
    #[wasm_bindgen(constructor)]
    pub fn new(port_like_object: JsValue) -> Self {
        info!("Created lumina worker");

        let request_server = WorkerServer::new();
        let control_channel = request_server.get_control_channel();

        control_channel
            .send(ClientMessage::AddConnection(port_like_object))
            .expect("control channel should be ready to receive now");

        Self {
            event_channel_name: format!("NodeEventChannel-{}", random_id()),
            node: None,
            request_server,
            _control_channel: control_channel,
        }
    }

    pub async fn run(&mut self) -> Result<(), Error> {
        loop {
            let (client_id, command) = self.request_server.recv().await?;

            // StopNode needs special handling because `NodeWorkerInstance` needs to be consumed.
            if matches!(&command, NodeCommand::StopNode) {
                if let Some(node) = self.node.take() {
                    node.stop().await;
                    self.request_server
                        .respond_to(client_id, WorkerResponse::NodeStopped(()));
                    continue;
                }
            }

            let response = match &mut self.node {
                Some(node) => node.process_command(command).await,
                node @ None => match command {
                    NodeCommand::InternalPing => WorkerResponse::InternalPong,
                    NodeCommand::IsRunning => WorkerResponse::IsRunning(false),
                    NodeCommand::GetEventsChannelName => {
                        WorkerResponse::EventsChannelName(self.event_channel_name.clone())
                    }
                    NodeCommand::StartNode(config) => {
                        match NodeWorkerInstance::new(&self.event_channel_name, config).await {
                            Ok(instance) => {
                                let _ = node.insert(instance);
                                WorkerResponse::NodeStarted(Ok(()))
                            }
                            Err(e) => WorkerResponse::NodeStarted(Err(e)),
                        }
                    }
                    _ => {
                        warn!("Worker not running");
                        WorkerResponse::NodeNotRunning
                    }
                },
            };

            self.request_server.respond_to(client_id, response);
        }
    }
}

impl NodeWorkerInstance {
    async fn new(events_channel_name: &str, config: WasmNodeConfig) -> Result<Self> {
        let (node, events_sub) = config.into_node_builder().await?.start_subscribed().await?;

        let events_channel = BroadcastChannel::new(events_channel_name)
            .context("Failed to allocate BroadcastChannel")?;

        spawn_local(event_forwarder_task(events_sub, events_channel));

        Ok(Self {
            node,
            events_channel_name: events_channel_name.to_owned(),
        })
    }

    async fn stop(self) {
        self.node.stop().await;
    }

    async fn get_syncer_info(&mut self) -> Result<SyncingInfo> {
        Ok(self.node.syncer_info().await?)
    }

    async fn get_network_info(&mut self) -> Result<NetworkInfoSnapshot> {
        Ok(self.node.network_info().await?.into())
    }

    async fn set_peer_trust(&mut self, peer_id: PeerId, is_trusted: bool) -> Result<()> {
        Ok(self.node.set_peer_trust(peer_id, is_trusted).await?)
    }

    async fn get_connected_peers(&mut self) -> Result<Vec<String>> {
        Ok(self
            .node
            .connected_peers()
            .await?
            .iter()
            .map(|id| id.to_string())
            .collect())
    }

    async fn get_listeners(&mut self) -> Result<Vec<Multiaddr>> {
        Ok(self.node.listeners().await?)
    }

    async fn wait_connected(&mut self, trusted: bool) -> Result<()> {
        if trusted {
            self.node.wait_connected_trusted().await?;
        } else {
            self.node.wait_connected().await?;
        }
        Ok(())
    }

    async fn request_header(&mut self, query: SingleHeaderQuery) -> Result<ExtendedHeader> {
        Ok(match query {
            SingleHeaderQuery::Head => self.node.request_head_header().await,
            SingleHeaderQuery::ByHash(hash) => self.node.request_header_by_hash(&hash).await,
            SingleHeaderQuery::ByHeight(height) => self.node.request_header_by_height(height).await,
        }?)
    }

    async fn get_header(&mut self, query: SingleHeaderQuery) -> Result<ExtendedHeader> {
        Ok(match query {
            SingleHeaderQuery::Head => self.node.get_local_head_header().await,
            SingleHeaderQuery::ByHash(hash) => self.node.get_header_by_hash(&hash).await,
            SingleHeaderQuery::ByHeight(height) => self.node.get_header_by_height(height).await,
        }?)
    }

    async fn get_verified_headers(
        &mut self,
        from: ExtendedHeader,
        amount: u64,
    ) -> Result<Vec<ExtendedHeader>> {
        Ok(self.node.request_verified_headers(&from, amount).await?)
    }

    async fn get_headers_range(
        &mut self,
        start_height: Option<u64>,
        end_height: Option<u64>,
    ) -> Result<Vec<ExtendedHeader>> {
        Ok(match (start_height, end_height) {
            (None, None) => self.node.get_headers(..).await,
            (Some(start), None) => self.node.get_headers(start..).await,
            (None, Some(end)) => self.node.get_headers(..=end).await,
            (Some(start), Some(end)) => self.node.get_headers(start..=end).await,
        }?)
    }

    async fn get_last_seen_network_head(&mut self) -> Result<Option<ExtendedHeader>> {
        Ok(self.node.get_network_head_header().await?)
    }

    async fn get_sampling_metadata(&mut self, height: u64) -> Result<Option<SamplingMetadata>> {
        Ok(self.node.get_sampling_metadata(height).await?)
    }

    async fn request_all_blobs(
        &mut self,
<<<<<<< HEAD
        header: JsValue,
        namespace: Namespace,
        timeout_secs: Option<f64>,
    ) -> Result<Vec<Blob>> {
        let header = from_value(header)?;
=======
        header: ExtendedHeader,
        namespace: Namespace,
        timeout_secs: Option<f64>,
    ) -> Result<Vec<Blob>> {
>>>>>>> b409f589
        let timeout = timeout_secs.map(Duration::from_secs_f64);
        Ok(self
            .node
            .request_all_blobs(&header, namespace, timeout)
            .await?)
    }

    async fn process_command(&mut self, command: NodeCommand) -> WorkerResponse {
        match command {
            NodeCommand::IsRunning => WorkerResponse::IsRunning(true),
            NodeCommand::StartNode(_) => {
                WorkerResponse::NodeStarted(Err(Error::new("Node already started")))
            }
            NodeCommand::StopNode => unreachable!("StopNode is handled in `run()`"),
            NodeCommand::GetLocalPeerId => {
                WorkerResponse::LocalPeerId(self.node.local_peer_id().to_string())
            }
            NodeCommand::GetEventsChannelName => {
                WorkerResponse::EventsChannelName(self.events_channel_name.clone())
            }
            NodeCommand::GetSyncerInfo => WorkerResponse::SyncerInfo(self.get_syncer_info().await),
            NodeCommand::GetPeerTrackerInfo => {
                let peer_tracker_info = self.node.peer_tracker_info();
                WorkerResponse::PeerTrackerInfo(peer_tracker_info)
            }
            NodeCommand::GetNetworkInfo => {
                WorkerResponse::NetworkInfo(self.get_network_info().await)
            }
            NodeCommand::GetConnectedPeers => {
                WorkerResponse::ConnectedPeers(self.get_connected_peers().await)
            }
            NodeCommand::SetPeerTrust {
                peer_id,
                is_trusted,
            } => WorkerResponse::SetPeerTrust(self.set_peer_trust(peer_id, is_trusted).await),
            NodeCommand::WaitConnected { trusted } => {
                WorkerResponse::Connected(self.wait_connected(trusted).await)
            }
            NodeCommand::GetListeners => WorkerResponse::Listeners(self.get_listeners().await),
            NodeCommand::RequestHeader(query) => {
                WorkerResponse::Header(self.request_header(query).await)
            }
            NodeCommand::GetHeader(query) => WorkerResponse::Header(self.get_header(query).await),
            NodeCommand::GetVerifiedHeaders { from, amount } => {
                WorkerResponse::Headers(self.get_verified_headers(from, amount).await)
            }
            NodeCommand::GetHeadersRange {
                start_height,
                end_height,
            } => WorkerResponse::Headers(self.get_headers_range(start_height, end_height).await),
            NodeCommand::LastSeenNetworkHead => {
                WorkerResponse::LastSeenNetworkHead(self.get_last_seen_network_head().await)
            }
            NodeCommand::GetSamplingMetadata { height } => {
                WorkerResponse::SamplingMetadata(self.get_sampling_metadata(height).await)
            }
            NodeCommand::RequestAllBlobs {
                header,
                namespace,
                timeout_secs,
            } => WorkerResponse::Blobs(
                self.request_all_blobs(header, namespace, timeout_secs)
                    .await,
            ),
            NodeCommand::InternalPing => WorkerResponse::InternalPong,
        }
    }
}

async fn event_forwarder_task(mut events_sub: EventSubscriber, events_channel: BroadcastChannel) {
    #[derive(Serialize)]
    struct Event {
        message: String,
        is_error: bool,
        #[serde(flatten)]
        info: NodeEventInfo,
    }

    while let Ok(ev) = events_sub.recv().await {
        let ev = Event {
            message: ev.event.to_string(),
            is_error: ev.event.is_error(),
            info: ev,
        };

        if let Ok(val) = to_value(&ev) {
            if events_channel.post_message(&val).is_err() {
                break;
            }
        }
    }
}<|MERGE_RESOLUTION|>--- conflicted
+++ resolved
@@ -4,10 +4,6 @@
 use blockstore::EitherBlockstore;
 use celestia_types::nmt::Namespace;
 use celestia_types::Blob;
-<<<<<<< HEAD
-use js_sys::Array;
-=======
->>>>>>> b409f589
 use libp2p::{Multiaddr, PeerId};
 use serde::{Deserialize, Serialize};
 use serde_wasm_bindgen::to_value;
@@ -233,18 +229,10 @@
 
     async fn request_all_blobs(
         &mut self,
-<<<<<<< HEAD
-        header: JsValue,
-        namespace: Namespace,
-        timeout_secs: Option<f64>,
-    ) -> Result<Vec<Blob>> {
-        let header = from_value(header)?;
-=======
         header: ExtendedHeader,
         namespace: Namespace,
         timeout_secs: Option<f64>,
     ) -> Result<Vec<Blob>> {
->>>>>>> b409f589
         let timeout = timeout_secs.map(Duration::from_secs_f64);
         Ok(self
             .node
