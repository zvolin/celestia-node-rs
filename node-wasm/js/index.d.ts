--- conflicted
+++ resolved
@@ -2,11 +2,5 @@
 * Spawn a worker running lumina node and get the `NodeClient` connected to it.
 */
 export function spawnNode(): Promise<NodeClient>;
-<<<<<<< HEAD
 export * from "lumina-node-wasm";
-export default init;
-import { NodeClient } from "lumina-node-wasm";
-import init from "lumina-node-wasm";
-=======
-export * from "lumina-node-wasm";
->>>>>>> 37f9a4da
+import { NodeClient } from "lumina-node-wasm";